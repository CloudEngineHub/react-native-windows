# RNTester

The RNTester showcases React Native views and modules.

## Running this app

Before running the app, make sure you ran:

    git clone https://github.com/facebook/react-native.git
    cd react-native
    npm install

### Running on iOS

Mac OS and Xcode are required.

- Open `RNTester/RNTester.xcodeproj` in Xcode
- Hit the Run button

See [Running on device](https://facebook.github.io/react-native/docs/running-on-device.html) if you want to use a physical device.

### Running on iOS with CocoaPods

Similar to above, you can build the app via Xcode with help of CocoaPods.

- Install [CocoaPods](http://facebook.github.io/react-native/docs/integration-with-existing-apps.html#3-install-cocoapods)
- Run `cd RNTester; pod install`
- Open the generated `RNTesterPods.xcworkspace` (this is not checked in). Do not open `RNTesterPods.xcodeproj` directly.

### Running on Android

You'll need to have all the [prerequisites](https://github.com/facebook/react-native/tree/master/ReactAndroid#prerequisites) (SDK, NDK) for Building React Native installed.

Start an Android emulator ([Genymotion](https://www.genymotion.com) is recommended).

    cd react-native
    ./gradlew :RNTester:android:app:installDebug
    ./scripts/packager.sh

_Note: Building for the first time can take a while._

Open the RNTester app in your emulator.

See [Running on Device](https://facebook.github.io/react-native/docs/running-on-device.html) in case you want to use a physical device.

### Running with Buck

Follow the same setup as running with gradle.

Install Buck from [here](https://buckbuild.com/setup/install.html).

Run the following commands from the react-native folder:

    ./gradlew :ReactAndroid:packageReactNdkLibsForBuck
    buck fetch rntester
    buck install -r rntester
    ./scripts/packager.sh

_Note: The native libs are still built using gradle. Full build with buck is coming soon(tm)._

<<<<<<< HEAD
### Running on Windows

Visual Studio 2017 or higher is required, with Windows 10 SDK 10.0.14393 or higher.

- Open `RNTester\RNTester.sln` in Visual Studio
- Set the StartUp project to `RNTesterApp`
- Press F5 or Start from Visual Studio
=======
## Running Detox Tests on iOS

Install Detox from [here](https://github.com/wix/Detox/blob/master/docs/Introduction.GettingStarted.md).

To run the e2e tests locally, run the following commands from the react-native folder:

    yarn build-ios-e2e
    yarn test-ios-e2e

These are the equivalent of running:

    detox build -c ios.sim.release
    detox test -c ios.sim.release --cleanup

These build the app in Release mode, so the production code is bundled and included in the built app.

When developing E2E tests, you may want to run in development mode, so that changes to the production code show up immediately. To do this, run:

    detox build -c ios.sim.debug
    detox test -c ios.sim.debug

You will also need to have Metro Bundler running in another terminal. Note that if you've previously run the E2E tests in release mode, you may need to delete the `RNTester/build` folder before rerunning `detox build`.
>>>>>>> f03ff5a1

## Built from source

Building the app on iOS, Android and Windows means building the React Native framework from source. This way you're running the latest native and JS code the way you see it in your clone of the github repo.

This is different from apps created using `react-native init` which have a dependency on a specific version of React Native JS and native code, declared in a `package.json` file (and `build.gradle` for Android apps).<|MERGE_RESOLUTION|>--- conflicted
+++ resolved
@@ -58,15 +58,6 @@
 
 _Note: The native libs are still built using gradle. Full build with buck is coming soon(tm)._
 
-<<<<<<< HEAD
-### Running on Windows
-
-Visual Studio 2017 or higher is required, with Windows 10 SDK 10.0.14393 or higher.
-
-- Open `RNTester\RNTester.sln` in Visual Studio
-- Set the StartUp project to `RNTesterApp`
-- Press F5 or Start from Visual Studio
-=======
 ## Running Detox Tests on iOS
 
 Install Detox from [here](https://github.com/wix/Detox/blob/master/docs/Introduction.GettingStarted.md).
@@ -89,10 +80,18 @@
     detox test -c ios.sim.debug
 
 You will also need to have Metro Bundler running in another terminal. Note that if you've previously run the E2E tests in release mode, you may need to delete the `RNTester/build` folder before rerunning `detox build`.
->>>>>>> f03ff5a1
+
+### Running on Windows
+
+Visual Studio 2017 or higher is required, with Windows 10 SDK 10.0.14393 or higher.
+
+- Open `RNTester\RNTester.sln` in Visual Studio
+- Set the StartUp project to `RNTesterApp`
+- Press F5 or Start from Visual Studio
 
 ## Built from source
 
 Building the app on iOS, Android and Windows means building the React Native framework from source. This way you're running the latest native and JS code the way you see it in your clone of the github repo.
 
-This is different from apps created using `react-native init` which have a dependency on a specific version of React Native JS and native code, declared in a `package.json` file (and `build.gradle` for Android apps).+This is different from apps created using `react-native init` which have a dependency on a specific version of React Native JS and native code, declared in a `package.json` file (and `build.gradle` for Android apps).
+  
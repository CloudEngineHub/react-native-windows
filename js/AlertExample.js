--- conflicted
+++ resolved
@@ -23,8 +23,9 @@
 /**
  * Simple alert examples.
  */
-<<<<<<< HEAD
-class SimpleAlertExampleBlock extends React.Component {
+type Props = $ReadOnly<{||}>;
+
+class SimpleAlertExampleBlock extends React.Component<Props> {
   componentDidMount() {
     // This is basically the tag of the RCTView corresponding to the non-collapsable View child
     this._rootViewHint = ReactNative.findNodeHandle(this);
@@ -34,11 +35,6 @@
     return  {rootViewHint: this._rootViewHint};
   }
 
-=======
-type Props = $ReadOnly<{||}>;
-
-class SimpleAlertExampleBlock extends React.Component<Props> {
->>>>>>> f03ff5a1
   render() {
     return (
       <View collapsable={false}>

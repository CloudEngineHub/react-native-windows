--- conflicted
+++ resolved
@@ -10,34 +10,11 @@
 
 'use strict';
 
-<<<<<<< HEAD
-var React = require('react');
-var createReactClass = require('create-react-class');
-var ReactNative = require('react-native');
-var {
-  Alert,
-  AlertIOS,
-  Platform,
-  ToastAndroid,
-  Text,
-  View,
-} = ReactNative;
-/* $FlowFixMe(>=0.54.0 site=react_native_oss) This comment suppresses an error
- * found when Flow v0.54 was deployed. To see the error delete this comment and
- * run Flow. */
-var TimerMixin = require('react-timer-mixin');
-var RNTesterButton = require('./RNTesterButton');
-/* $FlowFixMe(>=0.54.0 site=react_native_oss) This comment suppresses an error
- * found when Flow v0.54 was deployed. To see the error delete this comment and
- * run Flow. */
-var performanceNow = require('fbjs/lib/performanceNow');
-=======
 const React = require('react');
 const ReactNative = require('react-native');
-const {AlertIOS, Platform, ToastAndroid, Text, View} = ReactNative;
+const {Alert, AlertIOS, Platform, ToastAndroid, Text, View} = ReactNative;
 const RNTesterButton = require('./RNTesterButton');
 const performanceNow = require('fbjs/lib/performanceNow');
->>>>>>> 476af7c1
 
 function burnCPU(milliseconds) {
   const start = performanceNow();

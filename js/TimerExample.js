/**
 * Copyright (c) Facebook, Inc. and its affiliates.
 *
 * This source code is licensed under the MIT license found in the
 * LICENSE file in the root directory of this source tree.
 *
 * @format
 * @flow
 */

'use strict';

const React = require('react');
const ReactNative = require('react-native');
<<<<<<< HEAD
const {Alert, AlertIOS, Platform, ToastAndroid, Text, View} = ReactNative;
=======
const {Alert, Platform, ToastAndroid, Text, View} = ReactNative;
>>>>>>> f03ff5a1
const RNTesterButton = require('./RNTesterButton');
const performanceNow = require('fbjs/lib/performanceNow');

function burnCPU(milliseconds) {
  const start = performanceNow();
  while (performanceNow() < start + milliseconds) {}
}

type RequestIdleCallbackTesterProps = $ReadOnly<{||}>;
type RequestIdleCallbackTesterState = {|message: string|};

class RequestIdleCallbackTester extends React.Component<
  RequestIdleCallbackTesterProps,
  RequestIdleCallbackTesterState,
> {
  state = {
    message: '-',
  };

  _idleTimer: ?IdleCallbackID = null;
  _iters = 0;

  componentWillUnmount() {
    if (this._idleTimer != null) {
      cancelIdleCallback(this._idleTimer);
      this._idleTimer = null;
    }
  }

  render() {
    return (
      <View>
        <RNTesterButton onPress={this._run.bind(this, false)}>
          Run requestIdleCallback
        </RNTesterButton>

        <RNTesterButton onPress={this._run.bind(this, true)}>
          Burn CPU inside of requestIdleCallback
        </RNTesterButton>

        <RNTesterButton onPress={this._runWithTimeout}>
          Run requestIdleCallback with timeout option
        </RNTesterButton>

        <RNTesterButton onPress={this._runBackground}>
          Run background task
        </RNTesterButton>

        <RNTesterButton onPress={this._stopBackground}>
          Stop background task
        </RNTesterButton>

        <Text>{this.state.message}</Text>
      </View>
    );
  }

  _run(shouldBurnCPU: boolean) {
    if (this._idleTimer != null) {
      cancelIdleCallback(this._idleTimer);
      this._idleTimer = null;
    }

    this._idleTimer = requestIdleCallback(deadline => {
      let message = '';

      if (shouldBurnCPU) {
        burnCPU(10);
        message = 'Burned CPU for 10ms,';
      }
      this.setState({
        message: `${message} ${deadline.timeRemaining()}ms remaining in frame`,
      });
    });
  }

  _runWithTimeout = () => {
    if (this._idleTimer != null) {
      cancelIdleCallback(this._idleTimer);
      this._idleTimer = null;
    }

    this._idleTimer = requestIdleCallback(
      deadline => {
        this.setState({
          message: `${deadline.timeRemaining()}ms remaining in frame, it did timeout: ${
            deadline.didTimeout ? 'yes' : 'no'
          }`,
        });
      },
      {timeout: 100},
    );
    burnCPU(100);
  };

  _runBackground = () => {
    if (this._idleTimer != null) {
      cancelIdleCallback(this._idleTimer);
      this._idleTimer = null;
    }

    const handler = deadline => {
      while (deadline.timeRemaining() > 5) {
        burnCPU(5);
        this.setState({
          message: `Burned CPU for 5ms ${this
            ._iters++} times, ${deadline.timeRemaining()}ms remaining in frame`,
        });
      }

      this._idleTimer = requestIdleCallback(handler);
    };
    this._idleTimer = requestIdleCallback(handler);
  };

  _stopBackground = () => {
    this._iters = 0;
    if (this._idleTimer != null) {
      cancelIdleCallback(this._idleTimer);
      this._idleTimer = null;
    }
  };
}

type TimerTesterProps = $ReadOnly<{|
  dt?: number,
  type: string,
|}>;

class TimerTester extends React.Component<TimerTesterProps> {
  _ii = 0;
  _iters = 0;
  _start = 0;
  _timerId: ?TimeoutID = null;
  _rafId: ?AnimationFrameID = null;
  _intervalId: ?IntervalID = null;
  _immediateId: ?Object = null;
  _timerFn: ?() => any = null;

  render() {
    const args =
      'fn' + (this.props.dt !== undefined ? ', ' + this.props.dt : '');
    return (
      <RNTesterButton onPress={this._run}>
        Measure: {this.props.type}({args}) - {this._ii || 0}
      </RNTesterButton>
    );
  }

  componentWillUnmount() {
    if (this._timerId != null) {
      clearTimeout(this._timerId);
      this._timerId = null;
    }

    if (this._rafId != null) {
      cancelAnimationFrame(this._rafId);
      this._rafId = null;
    }

    if (this._immediateId != null) {
      clearImmediate(this._immediateId);
      this._immediateId = null;
    }

    if (this._intervalId != null) {
      clearInterval(this._intervalId);
      this._intervalId = null;
    }
  }

  _run = () => {
    if (!this._start) {
      const d = new Date();
      this._start = d.getTime();
      this._iters = 100;
      this._ii = 0;
      if (this.props.type === 'setTimeout') {
        if (this.props.dt !== undefined && this.props.dt < 1) {
          this._iters = 5000;
        } else if (this.props.dt !== undefined && this.props.dt > 20) {
          this._iters = 10;
        }
        this._timerFn = () => {
          this._timerId = setTimeout(this._run, this.props.dt);
        };
      } else if (this.props.type === 'requestAnimationFrame') {
        this._timerFn = () => {
          this._rafId = requestAnimationFrame(this._run);
        };
      } else if (this.props.type === 'setImmediate') {
        this._iters = 5000;
        this._timerFn = () => {
          this._immediateId = setImmediate(this._run);
        };
      } else if (this.props.type === 'setInterval') {
        this._iters = 30; // Only used for forceUpdate periodicidy
        this._timerFn = null;
        this._intervalId = setInterval(this._run, this.props.dt);
      }
    }
    if (this._ii >= this._iters && this._intervalId == null) {
      const d = new Date();
      const e = d.getTime() - this._start;
      const msg =
        'Finished ' +
        this._ii +
        ' ' +
        this.props.type +
        ' calls.\n' +
        'Elapsed time: ' +
        e +
        ' ms\n' +
        e / this._ii +
        ' ms / iter';
      console.log(msg);
      if (Platform.OS === 'ios') {
        Alert.alert(msg);
      } else if (Platform.OS === 'android') {
        ToastAndroid.show(msg, ToastAndroid.SHORT);
      } else if (Platform.OS === 'windows') {
        Alert.alert('Results', msg);
      }
      this._start = 0;
      this.forceUpdate(() => {
        this._ii = 0;
      });
      return;
    }
    this._ii++;
    // Only re-render occasionally so we don't slow down timers.
    if (this._ii % (this._iters / 5) === 0) {
      this.forceUpdate();
    }
    if (this._timerFn) {
      this._timerId = this._timerFn();
    }
  };

  clear = () => {
    if (this._intervalId != null) {
      clearInterval(this._intervalId);
      // Configure things so we can do a final run to update UI and reset state.
      this._intervalId = null;
      this._iters = this._ii;
      this._run();
    }
  };
}

exports.framework = 'React';
exports.title = 'Timers';
exports.description = 'A demonstration of Timers in React Native.';

exports.examples = [
  {
    title: 'this.setTimeout(fn, t)',
    description:
      'Execute function fn t milliseconds in the future.  If ' +
      't === 0, it will be enqueued immediately in the next event loop.  ' +
      'Larger values will fire on the closest frame.',
    render: function() {
      return (
        <View>
          <TimerTester type="setTimeout" dt={0} />
          <TimerTester type="setTimeout" dt={1} />
          <TimerTester type="setTimeout" dt={100} />
        </View>
      );
    },
  },
  {
    title: 'this.requestAnimationFrame(fn)',
    description: 'Execute function fn on the next frame.',
    render: function() {
      return (
        <View>
          <TimerTester type="requestAnimationFrame" />
        </View>
      );
    },
  },
  {
    title: 'this.requestIdleCallback(fn)',
    description: 'Execute function fn on the next JS frame that has idle time',
    render: function() {
      return (
        <View>
          <RequestIdleCallbackTester />
        </View>
      );
    },
  },
  {
    title: 'this.setImmediate(fn)',
    description: 'Execute function fn at the end of the current JS event loop.',
    render: function() {
      return (
        <View>
          <TimerTester type="setImmediate" />
        </View>
      );
    },
  },
  {
    title: 'this.setInterval(fn, t)',
    description:
      'Execute function fn every t milliseconds until cancelled ' +
      'or component is unmounted.',
    render: function() {
      type IntervalExampleProps = $ReadOnly<{||}>;
      type IntervalExampleState = {|
        showTimer: boolean,
      |};

      class IntervalExample extends React.Component<
        IntervalExampleProps,
        IntervalExampleState,
      > {
        state = {
          showTimer: true,
        };

        _timerTester: ?React.ElementRef<typeof TimerTester>;

        render() {
          return (
            <View>
              {this.state.showTimer && this._renderTimer()}
              <RNTesterButton onPress={this._toggleTimer}>
                {this.state.showTimer ? 'Unmount timer' : 'Mount new timer'}
              </RNTesterButton>
            </View>
          );
        }

        _renderTimer = () => {
          return (
            <View>
              <TimerTester
                ref={ref => (this._timerTester = ref)}
                dt={25}
                type="setInterval"
              />
              <RNTesterButton
                onPress={() => this._timerTester && this._timerTester.clear()}>
                Clear interval
              </RNTesterButton>
            </View>
          );
        };

        _toggleTimer = () => {
          this.setState({showTimer: !this.state.showTimer});
        };
      }

      return <IntervalExample />;
    },
  },
];<|MERGE_RESOLUTION|>--- conflicted
+++ resolved
@@ -12,11 +12,7 @@
 
 const React = require('react');
 const ReactNative = require('react-native');
-<<<<<<< HEAD
-const {Alert, AlertIOS, Platform, ToastAndroid, Text, View} = ReactNative;
-=======
 const {Alert, Platform, ToastAndroid, Text, View} = ReactNative;
->>>>>>> f03ff5a1
 const RNTesterButton = require('./RNTesterButton');
 const performanceNow = require('fbjs/lib/performanceNow');
 
